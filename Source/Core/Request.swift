--- conflicted
+++ resolved
@@ -99,20 +99,8 @@
     /// The body of the HTTP request.
     public var body: Data?
     
-<<<<<<< HEAD
-
-=======
     /// The Boolean to indicate if default cookies should be set for request.
     public var shouldHandleCookies: Bool = true
-
-    /**
-     The parameters to encode in the HTTP request. Request parameters are percent
-     encoded and are appended as a query string or set as the request body 
-     depending on the HTTP request method.
-    */
-    // TODO: remove `parameters` in 4.0.0
-    public var parameters = [String : Any]()
->>>>>>> 00dbe2ea
     
     /// The key/value pairs that will be encoded as the query in the URL.
     public var queryParameters: [String : Any]?
